--- conflicted
+++ resolved
@@ -41,68 +41,15 @@
         done = False
         reward = 0.0
 
-<<<<<<< HEAD
-        # Cap max episode length
-        self.step_count += 1
-        if self.step_count >= self.coordinates * 2:
-            done = True
-
-        if self.visited[action] or \
-=======
+        # End episode early only if invalid move AND max steps reached
         if self.visited[action] == 1 or \
->>>>>>> 52612466
-            self.current_position is not None and \
-                action == self.current_position:
-            # Strongly discouraging staying in  
-            # place and revisiting points
-<<<<<<< HEAD
-            reward -= 0.5
-        else:
-            intermediates = []
-            if self.current_position is not None:
-                intermediates = self.get_intermediate_points(self.current_position, action)
-
-            if any(self.visited[i] for i in intermediates):
-                # Discourage using intermediates that have been visited
-                reward -= 0.2
-            else:
-                # We want to reward the intersections between
-                # visited points and intermediates.
-                # Increases complexity with "harmless overlapping".
-                intersections = list(set(intermediates) & set(self.visited))
-                for i in intersections:
-                    reward += 0.2
-
-                for i in intermediates:
-                    self.visited[i] = 1
-                    self.path.append(i)
-                    # Discourage wasteful moves
-                    reward -= 0.2
-                
-                self.visited[action] = 1
-                self.path.append(action)
-                self.current_position = action
-
-                # Calculate total path complexity and close
-                if len(self.path) == self.coordinates:
-                    path_coordinates = [self.map[point + 1] for point in self.path]
-                    reward += compute_complexity(path_coordinates, self.size) + 2
-                    done = True
-                else:
-                    # Multiplier for continuing the path
-                    reward += 0.2
-
-
-        # If the player quits early
-        # HEAVY penalty for not completing the path
-        if done and len(self.path) < self.coordinates:
-            reward -= 0.5 * (1 - len(self.path) / self.coordinates)
-=======
+            (self.current_position is not None and action == self.current_position):
+            # Strongly discouraging staying in place and revisiting points
             reward = -1
             done = True
         else:
-            # Random move 25% of the time
-            if numpy.random.rand() < 0.25:
+            # Random move 2% of the time
+            if numpy.random.rand() < 0.02:
                 unvisited = [i for i in range(self.coordinates) if not self.visited[i]]
                 if unvisited:
                     action = numpy.random.choice(unvisited)
@@ -116,34 +63,40 @@
                     self.path.append(point)
                     reward -= 0.25
 
+            # Mark final chosen action
             self.visited[action] = 1
             self.path.append(action)
             self.current_position = action
 
-            # Calculate total path complexity and close
-            if len(self.path) == self.coordinates:
+            # Multiplier for longer paths
+            reward += 0.1 + (len(self.path) * 0.025)
+
+        # Increment step counter regardless of intermediates
+        self.step_count += 1
+
+        # End after exactly N steps
+        if self.step_count >= self.coordinates:
+            # Calculate complexity if all dots visited
+            if numpy.all(self.visited):
                 path_coordinates = [self.map[point + 1] for point in self.path]
                 reward += compute_complexity(path_coordinates)
-                done = True
-            else:
-                # Multiplier for longer paths
-                reward += 0.1 + (len(self.path) * 0.025)
-
-        # If the player has visited all points,
-        # we want to reward them for completing the path
-        if len(self.path) == self.coordinates and done:
-            reward += 1
-
-        # debug quick fix for this fuck ass problem
+                reward += 1  # bonus for completion
+            done = True
+
+        # Debug quick fix from your original code
         if reward > 0.8:
             reward = -1     
->>>>>>> 52612466
 
         return self.visited.copy(), reward, done, False, {}
+
 
 
     def get_intermediate_points(self, start, end):
         """Return all intermediate points passed through in a straight line."""
+
+        if start is None:
+            return [] #no intermediates for first point
+
         x1, y1 = self.map[start + 1]
         x2, y2 = self.map[end + 1]
 
@@ -173,17 +126,27 @@
 
 
 def angle_score(p1, p2, p3, penalty):
-    angle1 = math.atan2(p2[1] - p1[1], p2[0] - p1[0])
-    angle2 = math.atan2(p3[1] - p2[1], p3[0] - p2[0])
-    delta = abs(math.degrees(angle2 - angle1) - 180) % 360
-
-    # Discourage standard angles
-    # More loss if angles occur earlier in path
-    if (delta in [0, 45, math.inf]):
-        return -0.8  
-
-    # Reward sharper angles
-    return (0.6 * (1 - delta/180))  
+    dx1, dy1 = p2[0] - p1[0], p2[1] - p1[1]
+    dx2, dy2 = p3[0] - p2[0], p3[1] - p2[1]
+
+    def slope(dx, dy):
+        if dx == 0:
+            return float('inf')  # vertical
+        return dy / dx
+
+    slope1 = slope(dx1, dy1)
+    slope2 = slope(dx2, dy2)
+
+    # Penalize forbidden slopes for either segment
+    forbidden = {0, float('inf'), 1, -1}
+    if slope1 in forbidden or slope2 in forbidden:
+        return -0.8
+
+    # Otherwise reward sharper turns
+    angle1 = math.atan2(dy1, dx1)
+    angle2 = math.atan2(dy2, dx2)
+    delta = abs((angle2 - angle1 + math.pi) % (2 * math.pi) - math.pi)
+    return 0.6 * (1 - delta / math.pi)  
 
 def direction_score(p1, p2, p3):
     # 1 represents up and right
@@ -201,30 +164,85 @@
     return 0.15 * direction_change.count(True)
 
 
-def compute_complexity(path, grid_size=4):
-    score = 0
-
-    if len(path) == 1:
-        return max(0.0, -1)
-
-    # Calculate angle and length complexity
-    for i in range(1, len(path) - 1):
-        x1, y1 = path[i - 1]
-        x2, y2 = path[i]
-        x3, y3 = path[i + 1]         
-
-        # Strongly discourage "wall-hug method"
-        if x1 == x2 or x2 == x3 \
-        or y1 == y2 or y2 == y3:
-            score -= 0.5
-
-        score += angle_score((x1, y1), (x2, y2), (x3, y3), (i, len(path) - 2))
-        score += direction_score((x1, y1), (x2, y2), (x3, y3))
-
-        # Rewards earlier, greedier 
-        # utilization of empty board
-        distance_score = math.sqrt((x2 - x1) ** 2 + (y2 - y1) ** 2)
-        distance_score += (0.25 - (0.25 * (i / len(path) - 1)))
-        score += distance_score
-        
-    return max(0.0, score)+def compute_complexity(path, dot_coords):
+    """
+    Compute complexity score for an Android-style unlock pattern.
+    Higher is more complex, lower is simpler.
+
+    Parameters:
+    - path: list of dot indices in the pattern
+    - dot_coords: dict mapping index -> (x, y) coordinates
+    """
+    if len(path) < 2:
+        return -1.0  # no complexity
+
+    total_score = 0.0
+    penalties = 0.0
+    bonuses = 0.0
+
+    prev_angle = None
+    prev_dir_cat = None
+    direction_streak = 0
+
+    for i in range(1, len(path)):
+        x1, y1 = dot_coords[path[i - 1]]
+        x2, y2 = dot_coords[path[i]]
+
+        dx, dy = x2 - x1, y2 - y1
+        segment_length = math.hypot(dx, dy)
+
+        # Calculate angle in degrees
+        angle = (math.degrees(math.atan2(dy, dx)) + 360) % 360
+
+        # --- 1. Penalize perfect multiples of 45° ---
+        angle_mod = angle % 45
+        angle_diff = min(angle_mod, 45 - angle_mod)
+        if angle_diff < 1e-6:  # perfect multiple of 45°
+            penalties += 2.0
+        else:
+            # Reward for being away from perfect angles (max at 22.5° offset)
+            irregularity_bonus = (angle_diff / 22.5)  # normalized 0–1
+            bonuses += irregularity_bonus * 0.5
+
+        # --- 2. Penalize repeated direction categories ---
+        # Categories: H(0), V(1), D(2)
+        if abs(dx) < 1e-6:  # vertical
+            dir_cat = 1
+        elif abs(dy) < 1e-6:  # horizontal
+            dir_cat = 0
+        elif abs(abs(dx) - abs(dy)) < 1e-6:  # perfect diagonal
+            dir_cat = 2
+        else:  # irregular
+            dir_cat = 3
+
+        if prev_dir_cat is not None:
+            if dir_cat == prev_dir_cat:
+                direction_streak += 1
+                penalties += 0.5 * direction_streak
+            else:
+                direction_streak = 0
+        prev_dir_cat = dir_cat
+
+        # --- 3. Penalize long straight jumps ---
+        if dir_cat in (0, 1, 2) and segment_length > 1.5:
+            penalties += 0.8 * (segment_length - 1.5)
+
+        # --- 4. Reward sharper turns ---
+        if prev_angle is not None:
+            turn_angle = abs(angle - prev_angle)
+            if turn_angle > 180:
+                turn_angle = 360 - turn_angle
+            if 30 <= turn_angle <= 150:
+                bonuses += 0.3
+        prev_angle = angle
+
+        # --- Base score: encourage movement ---
+        total_score += segment_length * 0.1
+
+    # Final complexity score
+    raw_score = total_score + bonuses - penalties
+
+    # Normalize (rough scaling so RL rewards aren't too extreme)
+    normalized = max(-5.0, min(5.0, raw_score)) / 5.0
+
+    return normalized