import os
import time
import torch
import matplotlib.pyplot as plt

from stable_baselines3 import PPO
from stable_baselines3.common.vec_env import SubprocVecEnv, VecMonitor
from stable_baselines3.common.callbacks import BaseCallback, EvalCallback
from pattern_env import PatternEnv, generate_coordinate_map
<<<<<<< HEAD

=======
>>>>>>> 52612466

# -----------------------------
# Callback to track best N patterns
# -----------------------------
class BestPatternsCallback(BaseCallback):
    def __init__(self, top_n=5, verbose=0):
        super().__init__(verbose)
        self.top_n = top_n
        self.top_patterns = []
        self.last_display_update = -10  # ensures display on first run

    def _on_step(self) -> bool:
        rewards = self.locals.get("rewards", None)
        if rewards is None:
            return True

        last_paths = self.training_env.get_attr("last_full_path")

<<<<<<< HEAD
        for i, reward in enumerate(rewards):
            full_path = last_paths[i]
            if full_path is not None and len(full_path) == self.grid_size ** 2:
                self.top_patterns.append((reward, full_path.copy()))
                self.top_patterns = sorted(self.top_patterns, key=lambda x: -x[0])[:self.top_n]

        # Show incomplete paths for debugging
        # paths = self.training_env.get_attr("path")
        # for p in paths:
        #    if 0 < len(p) < self.grid_size ** 2:
        #        clean_path = [int(i) for i in p]
        #        print(f"Incomplete path: {clean_path}")

        # Display update
        if self.num_timesteps - self.last_display_update >= 250:
=======
            # Add new reward
            self.top_patterns.append((reward, current_path))
            self.top_patterns = sorted(self.top_patterns, key=lambda x: -x[0])[:self.top_n]

        # Clear and print stats every 10 steps
        if self.num_timesteps - self.last_display_update >= 1000:
>>>>>>> 52612466
            self.last_display_update = self.num_timesteps

            os.system('cls' if os.name == 'nt' else 'clear')
            print(f"Step: {self.num_timesteps}")
<<<<<<< HEAD
            print(f"Latest rewards: {[f'{r:.4f}' for r in rewards]}")
            print("\nTop Patterns (full-length only):")
=======
            if reward is not None:
                print(f"Latest reward: {reward:.4f}")
            print("\nTop Patterns:")
>>>>>>> 52612466
            for i, (r, path) in enumerate(self.top_patterns, 1):
                print(f" {i}. Reward: {r:.4f} — Path: {path}")
            print("\n---")

        return True


# -----------------------------
# Visualize best pattern
# -----------------------------
def render_best_pattern(path, grid_size):
    coords_map = generate_coordinate_map(grid_size)
    coords_path = [coords_map[dot + 1] for dot in path]

    x = [c[1] for c in coords_path]
    y = [grid_size - 1 - c[0] for c in coords_path]  # Flip vertically

    plt.figure(figsize=(6, 6))
    plt.plot(x, y, marker='o', color='black', zorder=3)
    plt.scatter(x, y, color='green', zorder=4)

    for i, (xv, yv) in enumerate(zip(x, y)):
        plt.text(xv + 0.1, yv + 0.1, str(i + 1), fontsize=10)

    plt.axis("off")
    plt.gca().set_aspect('equal', adjustable='box')
    plt.tight_layout()

    timestamp = str(int(time.time()))
    render_directory = os.path.join(f'render/{timestamp}.png')

    plt.savefig(render_directory, bbox_inches='tight')
    plt.close()
    print(f"Saved: {render_directory}.png")

# -----------------------------
# Main training logic
# -----------------------------
def main():
    grid_size = 4
    num_envs = 12
    model_path = "model"

    # Create environments
    envs = [lambda gs=grid_size: PatternEnv(grid_size=gs) for _ in range(num_envs)]
    env = VecMonitor(SubprocVecEnv(envs))

    # Load or initialize PPO model
    if os.path.exists(f"{model_path}.zip"):
        print("Loading existing model...")
        model = PPO.load(
            model_path,
            env=env,
            device="cuda" if torch.cuda.is_available() else "cpu",
            ent_coef=0.1
        )
    else:
        print("Creating new model...")
        model = PPO(
            policy="MlpPolicy",
            env=env,
            verbose=1,
            device="cuda" if torch.cuda.is_available() else "cpu",
            tensorboard_log="./ppo_tensorboard/",
            ent_coef=0.25
        )

    # Callbacks
    best_patterns_callback = BestPatternsCallback(top_n=5, verbose=1)
    eval_env = PatternEnv(grid_size=grid_size)
    eval_callback = EvalCallback(
        eval_env,
        best_model_save_path="./logs/best_model",
        log_path="./logs/eval",
<<<<<<< HEAD
        eval_freq=100,
=======
        eval_freq=200000,
>>>>>>> 52612466
        deterministic=True,
        render=False
    )

    # Training
    model.learn(
        total_timesteps=200_000,
        callback=[best_patterns_callback, eval_callback]
    )

    # Cleanup
    env.close()

    print("\nTraining complete!")
    best_reward, best_pattern = best_patterns_callback.top_patterns[0]
    print(f"Best reward: {best_reward:.2f}")
    print(f"Best pattern: {best_pattern}")
    render_best_pattern(best_pattern, grid_size)

    print("Saving model...")
    model.save(model_path)
    print(f"Model saved to '{model_path}.zip'")

if __name__ == "__main__":
    try:
        iterations = input("How many training iterations to run?: ")
        for i in range(int(iterations)):
            main()
    except KeyboardInterrupt:
        print("\n\n\tClosing...\n\n")<|MERGE_RESOLUTION|>--- conflicted
+++ resolved
@@ -7,10 +7,6 @@
 from stable_baselines3.common.vec_env import SubprocVecEnv, VecMonitor
 from stable_baselines3.common.callbacks import BaseCallback, EvalCallback
 from pattern_env import PatternEnv, generate_coordinate_map
-<<<<<<< HEAD
-
-=======
->>>>>>> 52612466
 
 # -----------------------------
 # Callback to track best N patterns
@@ -23,48 +19,26 @@
         self.last_display_update = -10  # ensures display on first run
 
     def _on_step(self) -> bool:
-        rewards = self.locals.get("rewards", None)
-        if rewards is None:
-            return True
+        rewards = self.locals.get("rewards", [None])
+        reward = rewards[0] if hasattr(rewards, 'any') and rewards.any() else None
 
-        last_paths = self.training_env.get_attr("last_full_path")
+        if reward is not None:
+            current_path = self.training_env.get_attr("path")[0].copy()
+            current_path = [int(dot) for dot in current_path]
 
-<<<<<<< HEAD
-        for i, reward in enumerate(rewards):
-            full_path = last_paths[i]
-            if full_path is not None and len(full_path) == self.grid_size ** 2:
-                self.top_patterns.append((reward, full_path.copy()))
-                self.top_patterns = sorted(self.top_patterns, key=lambda x: -x[0])[:self.top_n]
-
-        # Show incomplete paths for debugging
-        # paths = self.training_env.get_attr("path")
-        # for p in paths:
-        #    if 0 < len(p) < self.grid_size ** 2:
-        #        clean_path = [int(i) for i in p]
-        #        print(f"Incomplete path: {clean_path}")
-
-        # Display update
-        if self.num_timesteps - self.last_display_update >= 250:
-=======
             # Add new reward
             self.top_patterns.append((reward, current_path))
             self.top_patterns = sorted(self.top_patterns, key=lambda x: -x[0])[:self.top_n]
 
         # Clear and print stats every 10 steps
         if self.num_timesteps - self.last_display_update >= 1000:
->>>>>>> 52612466
             self.last_display_update = self.num_timesteps
 
             os.system('cls' if os.name == 'nt' else 'clear')
             print(f"Step: {self.num_timesteps}")
-<<<<<<< HEAD
-            print(f"Latest rewards: {[f'{r:.4f}' for r in rewards]}")
-            print("\nTop Patterns (full-length only):")
-=======
             if reward is not None:
                 print(f"Latest reward: {reward:.4f}")
             print("\nTop Patterns:")
->>>>>>> 52612466
             for i, (r, path) in enumerate(self.top_patterns, 1):
                 print(f" {i}. Reward: {r:.4f} — Path: {path}")
             print("\n---")
@@ -105,7 +79,7 @@
 # -----------------------------
 def main():
     grid_size = 4
-    num_envs = 12
+    num_envs = 2
     model_path = "model"
 
     # Create environments
@@ -139,11 +113,7 @@
         eval_env,
         best_model_save_path="./logs/best_model",
         log_path="./logs/eval",
-<<<<<<< HEAD
-        eval_freq=100,
-=======
         eval_freq=200000,
->>>>>>> 52612466
         deterministic=True,
         render=False
     )
